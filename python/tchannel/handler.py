# Copyright (c) 2015 Uber Technologies, Inc.
#
# Permission is hereby granted, free of charge, to any person obtaining a copy
# of this software and associated documentation files (the "Software"), to deal
# in the Software without restriction, including without limitation the rights
# to use, copy, modify, merge, publish, distribute, sublicense, and/or sell
# copies of the Software, and to permit persons to whom the Software is
# furnished to do so, subject to the following conditions:
#
# The above copyright notice and this permission notice shall be included in
# all copies or substantial portions of the Software.
#
# THE SOFTWARE IS PROVIDED "AS IS", WITHOUT WARRANTY OF ANY KIND, EXPRESS OR
# IMPLIED, INCLUDING BUT NOT LIMITED TO THE WARRANTIES OF MERCHANTABILITY,
# FITNESS FOR A PARTICULAR PURPOSE AND NONINFRINGEMENT. IN NO EVENT SHALL THE
# AUTHORS OR COPYRIGHT HOLDERS BE LIABLE FOR ANY CLAIM, DAMAGES OR OTHER
# LIABILITY, WHETHER IN AN ACTION OF CONTRACT, TORT OR OTHERWISE, ARISING FROM,
# OUT OF OR IN CONNECTION WITH THE SOFTWARE OR THE USE OR OTHER DEALINGS IN
# THE SOFTWARE.
from __future__ import absolute_import

import collections
<<<<<<< HEAD

import tornado

from .messages import CallResponseMessage
from .messages import PingRequestMessage
=======
from .messages import CallResponseMessage, Types
>>>>>>> c4557e46
from .messages import PingResponseMessage
from .messages.error import ErrorCode

Endpoint = collections.namedtuple('Endpoint', ['handler', 'opts'])


class RequestHandler(object):
    """Base class for request handlers.

    Usage example:
        class CustomerReqHandler(RequestHandler):
            def handle_request(self, context, conn):
                Add customized request handling
                logic here

    """
    def handle_request(self, context, conn):
        """Handle incoming request

        :param context: context contains received CallRequestMessage
        :param conn: An incoming TornadoConnection
        """
        raise NotImplementedError()


class TChannelRequestHandler(RequestHandler):
    def __init__(self):
        super(TChannelRequestHandler, self).__init__()
        self.endpoints = {}

    def handle_request(self, context, conn):
        """dispatch incoming request to particular endpoint

        :param context: context contains received CallRequestMessage
        :param conn: An incoming TornadoConnection
        """
        # TODO: stop passing conn around everywhere
<<<<<<< HEAD
        request = TChannelRequest(context, conn)
        endpoint = self._find_endpoint(request.method)
        if endpoint is not None:
            response = TChannelResponse(request, conn)
            result = None
            try:
                result = endpoint.handler(request, response, endpoint.opts)
                if isinstance(result, tornado.gen.Future):
                    result.add_done_callback(lambda f: response.finish())
                    tornado.ioloop.IOLoop.current().add_future(
                        result,
                        lambda f: f.exception()
                    )
                return result
            # TODO add tchannel error handling here
            finally:
                if result is None:
                    response.finish()

        elif context.message.message_type == PingRequestMessage.message_type:
            response = TChannelResponse(request, conn)
            response.resp_msg = PingResponseMessage()
            response.finish()

=======
        if context.message.message_type == Types.PING_REQ:
            conn.frame_and_write(PingResponseMessage(), context.message_id)
        elif context.message.message_type == Types.CALL_REQ:
            request = TChannelRequest(context, conn)
            endpoint = self._find_endpoint(getattr(request, 'endpoint', None))
            if endpoint is not None:
                response = TChannelResponse(context, conn)
                try:
                    endpoint.handler(request, response, endpoint.opts)
                # TODO add tchannel error handling here
                finally:
                    response.finish()
            else:
                msg = "no such endpoint service={0} endpoint={1}".format(
                    context.message.service, context.message.args[0])
                conn.send_error(ErrorCode.bad_request, msg, context.message_id)
>>>>>>> c4557e46
        else:
            # TODO handle other type message
            raise NotImplementedError()

    def route(self, rule, **opts):
        def decorator(handler):
            self.register_handler(rule, handler, **opts)
            return handler

        return decorator

    def register_handler(self, rule, handler, **opts):
        self.endpoints[rule] = Endpoint(handler=handler, opts=opts)

    def _find_endpoint(self, rule):
        return self.endpoints.get(rule, None)


class TChannelRequest(object):
    """TChannel Request Wrapper"""

    __slots__ = ('message', 'header',
                 'body', 'endpoint',
                 'connection', 'context',
                 'id')

    def __init__(self, context, conn):
        self.message = context.message

        assert len(getattr(self.message, "args", [])) == 3

        self.endpoint = self.message.args[0]
        self.header = self.message.args[1]
        self.body = self.message.args[2]

        self.connection = conn
        self.context = context
        self.id = context.message_id

        # TODO fill up more attributes


class TChannelResponse(object):
    """TChannel Response Wrapper"""

    __slots__ = ('_connection',
                 'resp_msg', 'id',
                 'arg1', 'arg2', 'arg3',
                 'headers')

    def __init__(self, context, conn):
        self._connection = conn
        self.arg1 = ""
        self.arg2 = ""
        self.arg3 = ""
        self.id = context.message_id
        self.resp_msg = None

    def write(self, arg1="", arg2="", arg3=""):
        # build response message
        self.arg1 += arg1
        self.arg2 += arg2
        self.arg3 += arg3

    def finish(self):
        # TODO add status code into arg_1 area
        if self.resp_msg is None:
            self.resp_msg = CallResponseMessage(
                args=[self.arg1, self.arg2, self.arg3]
            )
        self._connection.finish(self)
        self.resp_msg = None

    def update_resp_id(self):
        self.id += 1<|MERGE_RESOLUTION|>--- conflicted
+++ resolved
@@ -20,15 +20,11 @@
 from __future__ import absolute_import
 
 import collections
-<<<<<<< HEAD
 
 import tornado
 
 from .messages import CallResponseMessage
-from .messages import PingRequestMessage
-=======
-from .messages import CallResponseMessage, Types
->>>>>>> c4557e46
+from .messages import Types
 from .messages import PingResponseMessage
 from .messages.error import ErrorCode
 
@@ -66,52 +62,38 @@
         :param conn: An incoming TornadoConnection
         """
         # TODO: stop passing conn around everywhere
-<<<<<<< HEAD
-        request = TChannelRequest(context, conn)
-        endpoint = self._find_endpoint(request.method)
-        if endpoint is not None:
-            response = TChannelResponse(request, conn)
-            result = None
-            try:
-                result = endpoint.handler(request, response, endpoint.opts)
-                if isinstance(result, tornado.gen.Future):
-                    result.add_done_callback(lambda f: response.finish())
-                    tornado.ioloop.IOLoop.current().add_future(
-                        result,
-                        lambda f: f.exception()
-                    )
-                return result
-            # TODO add tchannel error handling here
-            finally:
-                if result is None:
-                    response.finish()
+        if context.message.message_type == Types.PING_REQ:
+            return conn.frame_and_write(
+                PingResponseMessage(),
+                context.message_id,
+            )
 
-        elif context.message.message_type == PingRequestMessage.message_type:
-            response = TChannelResponse(request, conn)
-            response.resp_msg = PingResponseMessage()
-            response.finish()
-
-=======
-        if context.message.message_type == Types.PING_REQ:
-            conn.frame_and_write(PingResponseMessage(), context.message_id)
-        elif context.message.message_type == Types.CALL_REQ:
+        if context.message.message_type == Types.CALL_REQ:
             request = TChannelRequest(context, conn)
             endpoint = self._find_endpoint(getattr(request, 'endpoint', None))
             if endpoint is not None:
                 response = TChannelResponse(context, conn)
+                result = None
                 try:
-                    endpoint.handler(request, response, endpoint.opts)
+                    result = endpoint.handler(request, response, endpoint.opts)
+                    if isinstance(result, tornado.gen.Future):
+                        result.add_done_callback(lambda f: response.finish())
+                        tornado.ioloop.IOLoop.current().add_future(
+                            result,
+                            lambda f: f.exception()
+                        )
+                    return result
                 # TODO add tchannel error handling here
                 finally:
-                    response.finish()
+                    if result is None:
+                        response.finish()
             else:
                 msg = "no such endpoint service={0} endpoint={1}".format(
                     context.message.service, context.message.args[0])
-                conn.send_error(ErrorCode.bad_request, msg, context.message_id)
->>>>>>> c4557e46
-        else:
-            # TODO handle other type message
-            raise NotImplementedError()
+                return conn.send_error(ErrorCode.bad_request, msg, context.message_id)
+
+        # TODO handle other type message
+        raise NotImplementedError()
 
     def route(self, rule, **opts):
         def decorator(handler):
